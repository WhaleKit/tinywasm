--- conflicted
+++ resolved
@@ -7,7 +7,7 @@
 
 use crate::coro::CoroState;
 use crate::func::{FromWasmValueTuple, IntoWasmValueTuple, ValTypesFromTuple};
-use crate::{coro, log, LinkingError, MemoryRef, MemoryRefMut, Result};
+use crate::{coro, log, LinkingError, MemoryRef, MemoryRefMut, PotentialCoroCallResult, Result};
 use tinywasm_types::*;
 
 /// The internal representation of a function
@@ -155,11 +155,28 @@
         ty: &tinywasm_types::FuncType,
         func: impl Fn(FuncContext<'_>, &[WasmValue]) -> Result<Vec<WasmValue>> + 'static,
     ) -> Self {
-<<<<<<< HEAD
-        let wrapper = move |c: FuncContext<'_>, v: &[WasmValue]| -> Result<InnerHostFunCallOutcome> {
-            Ok(InnerHostFunCallOutcome::Return(func(c, v)?))
+        let _ty = ty.clone();
+        let inner_func = move |ctx: FuncContext<'_>, args: &[WasmValue]| 
+            -> Result<InnerHostFunCallOutcome> {
+            let _ty = _ty.clone();
+            let result = func(ctx, args)?;
+
+            if result.len() != _ty.results.len() {
+                return Err(crate::Error::InvalidHostFnReturn { expected: _ty.clone(), actual: result });
+            };
+
+            result.iter().zip(_ty.results.iter()).try_for_each(|(val, ty)| {
+                if val.val_type() != *ty {
+                    return Err(crate::Error::InvalidHostFnReturn { expected: _ty.clone(), actual: result.clone() });
+                }
+                Ok(())
+            })?;
+
+            Ok(PotentialCoroCallResult::Return(result))
         };
-        Self::Function(Function::Host(Rc::new(HostFunction { func: Box::new(wrapper), ty: ty.clone() })))
+
+        Self::Function(Function::Host(Rc::new(HostFunction { func: Box::new(inner_func), ty: ty.clone() })))
+
     }
 
     /// Create a new typed function import
@@ -179,28 +196,6 @@
 
         let ty = tinywasm_types::FuncType { params: P::val_types(), results: R::val_types() };
         Self::Function(Function::Host(Rc::new(HostFunction { func: Box::new(inner_func), ty })))
-=======
-        let _ty = ty.clone();
-        let inner_func = move |ctx: FuncContext<'_>, args: &[WasmValue]| -> Result<Vec<WasmValue>> {
-            let _ty = _ty.clone();
-            let result = func(ctx, args)?;
-
-            if result.len() != _ty.results.len() {
-                return Err(crate::Error::InvalidHostFnReturn { expected: _ty.clone(), actual: result });
-            };
-
-            result.iter().zip(_ty.results.iter()).try_for_each(|(val, ty)| {
-                if val.val_type() != *ty {
-                    return Err(crate::Error::InvalidHostFnReturn { expected: _ty.clone(), actual: result.clone() });
-                }
-                Ok(())
-            })?;
-
-            Ok(result)
-        };
-
-        Self::Function(Function::Host(Rc::new(HostFunction { func: Box::new(inner_func), ty: ty.clone() })))
->>>>>>> 9f1bc8d7
     }
 
     /// Create a new typed function import
