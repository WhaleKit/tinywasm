use crate::coro::CoroState;
use crate::interpreter;
use crate::interpreter::executor::SuspendedHostCoroState;
use crate::interpreter::stack::{CallFrame, Stack};
use crate::{log, unlikely, Function};
use crate::{Error, FuncContext, Result, Store};
use alloc::{boxed::Box, format, string::String, string::ToString, vec, vec::Vec};
<<<<<<< HEAD
use tinywasm_types::{FuncType, ModuleInstanceAddr, ResumeArgument, ValType, WasmValue};
=======
use tinywasm_types::{ExternRef, FuncRef, FuncType, ModuleInstanceAddr, ValType, WasmValue};
>>>>>>> 9f1bc8d7

#[derive(Debug)]
/// A function handle
pub struct FuncHandle {
    pub(crate) module_addr: ModuleInstanceAddr,
    pub(crate) addr: u32,
    pub(crate) ty: FuncType,

    /// The name of the function, if it has one
    pub name: Option<String>,
}

pub(crate) type FuncHandleResumeOutcome = crate::coro::CoroStateResumeResult<Vec<WasmValue>>;

#[derive(Debug)]
struct SuspendedWasmFunc {
    runtime: interpreter::SuspendedRuntime,
    result_types: Box<[ValType]>,
}
impl SuspendedWasmFunc {
    fn resume(&mut self, ctx: FuncContext<'_>, arg: ResumeArgument) -> Result<FuncHandleResumeOutcome> {
        Ok(self.runtime.resume(ctx, arg)?.map_result(|mut stack| stack.values.pop_results(&self.result_types)))
    }
}

#[derive(Debug)]
pub(self) enum SuspendFuncInner {
    Wasm(SuspendedWasmFunc),
    Host(SuspendedHostCoroState),
}

/// handle to function that was suspended and can be resumed
#[derive(Debug)]
pub struct SuspendFunc {
    func: SuspendFuncInner,
    module_addr: ModuleInstanceAddr,
    store_id: usize,
}

impl<'a> crate::coro::CoroState<Vec<WasmValue>, &mut Store> for SuspendFunc {
    fn resume(&mut self, store: &mut Store, arg: ResumeArgument) -> Result<FuncHandleResumeOutcome> {
        if store.id() != self.store_id {
            return Err(Error::InvalidStore);
        }

        let ctx = FuncContext { store, module_addr: self.module_addr };
        match &mut self.func {
            SuspendFuncInner::Wasm(wasm) => wasm.resume(ctx, arg),
            SuspendFuncInner::Host(host) => Ok(host.coro_state.resume(ctx, arg)?),
        }
    }
}

type FuncHandleCallOutcome = crate::coro::PotentialCoroCallResult<Vec<WasmValue>, SuspendFunc>;

impl FuncHandle {
    /// Call a function (Invocation)
    ///
    /// See <https://webassembly.github.io/spec/core/exec/modules.html#invocation>
    ///

    #[inline]
    pub fn call(&self, store: &mut Store, params: &[WasmValue]) -> Result<Vec<WasmValue>> {
        match self.call_coro(store, params)? {
            crate::coro::PotentialCoroCallResult::Return(res) => Ok(res),
            crate::coro::PotentialCoroCallResult::Suspended(suspend, _state) => Err(Error::UnexpectedSuspend(suspend)),
        }
    }

    /// Call a function (Invocation) and anticipate possible yield instead as well as return
    #[inline]
    pub fn call_coro(&self, store: &mut Store, params: &[WasmValue]) -> Result<FuncHandleCallOutcome> {
        // Comments are ordered by the steps in the spec
        // In this implementation, some steps are combined and ordered differently for performance reasons

        // 3. Let func_ty be the function type
        let func_ty = &self.ty;

        // 4. If the length of the provided argument values is different from the number of expected arguments, then fail
        if unlikely(func_ty.params.len() != params.len()) {
            return Err(Error::Other(format!(
                "param count mismatch: expected {}, got {}",
                func_ty.params.len(),
                params.len()
            )));
        }

        // 5. For each value type and the corresponding value, check if types match
        if !(func_ty.params.iter().zip(params).enumerate().all(|(_i, (ty, param))| {
            if ty != &param.val_type() {
                log::error!("param type mismatch at index {}: expected {:?}, got {:?}", _i, ty, param);
                false
            } else {
                true
            }
        })) {
            return Err(Error::Other("Type mismatch".into()));
        }

        let func_inst = store.get_func(self.addr);
        let wasm_func = match &func_inst.func {
            Function::Host(host_func) => {
                let host_func = host_func.clone();
                let ctx = FuncContext { store, module_addr: self.module_addr };
<<<<<<< HEAD
                return Ok((func)(ctx, params)?.map_state(|state| SuspendFunc {
                    func: SuspendFuncInner::Host(SuspendedHostCoroState {
                        coro_state: state,
                        coro_orig_function: self.addr,
                    }),
                    module_addr: self.module_addr,
                    store_id: store.id(),
                }));
=======
                return host_func.call(ctx, params);
>>>>>>> 9f1bc8d7
            }
            Function::Wasm(wasm_func) => wasm_func,
        };

        // 6. Let f be the dummy frame
        let call_frame = CallFrame::new(wasm_func.clone(), func_inst.owner, params, 0);

        // 7. Push the frame f to the call stack
        // & 8. Push the values to the stack (Not needed since the call frame owns the values)
        let stack = Stack::new(call_frame);

        // 9. Invoke the function instance
        let runtime = store.runtime();
        let exec_outcome = runtime.exec(store, stack)?;
        Ok(exec_outcome
            .map_result(|mut stack| {
                // Once the function returns:
                // let result_m = func_ty.results.len();

                // 1. Assert: m values are on the top of the stack (Ensured by validation)
                // assert!(stack.values.len() >= result_m);

                // 2. Pop m values from the stack
                let res = stack.values.pop_results(&func_ty.results);
                // The values are returned as the results of the invocation.
                return res;
            })
            .map_state(|coro_state| -> SuspendFunc {
                SuspendFunc {
                    func: SuspendFuncInner::Wasm(SuspendedWasmFunc {
                        runtime: coro_state,
                        result_types: func_ty.results.clone(),
                    }),
                    module_addr: self.module_addr,
                    store_id: store.id(),
                }
            }))
    }
}

#[derive(Debug)]
/// A typed function handle
pub struct FuncHandleTyped<P, R> {
    /// The underlying function handle
    pub func: FuncHandle,
    pub(crate) marker: core::marker::PhantomData<(P, R)>,
}

pub trait IntoWasmValueTuple {
    fn into_wasm_value_tuple(self) -> Vec<WasmValue>;
}

pub trait FromWasmValueTuple {
    fn from_wasm_value_tuple(values: &[WasmValue]) -> Result<Self>
    where
        Self: Sized;
}

impl<P: IntoWasmValueTuple, R: FromWasmValueTuple> FuncHandleTyped<P, R> {
    /// Call a typed function
    pub fn call(&self, store: &mut Store, params: P) -> Result<R> {
        // Convert params into Vec<WasmValue>
        let wasm_values = params.into_wasm_value_tuple();

        // Call the underlying WASM function
        let result = self.func.call(store, &wasm_values)?;

        // Convert the Vec<WasmValue> back to R
        R::from_wasm_value_tuple(&result)
    }
}

macro_rules! impl_into_wasm_value_tuple {
    ($($T:ident),*) => {
        impl<$($T),*> IntoWasmValueTuple for ($($T,)*)
        where
            $($T: Into<WasmValue>),*
        {
            #[allow(non_snake_case)]
            #[inline]
            fn into_wasm_value_tuple(self) -> Vec<WasmValue> {
                let ($($T,)*) = self;
                vec![$($T.into(),)*]
            }
        }
    }
}

macro_rules! impl_into_wasm_value_tuple_single {
    ($T:ident) => {
        impl IntoWasmValueTuple for $T {
            #[inline]
            fn into_wasm_value_tuple(self) -> Vec<WasmValue> {
                vec![self.into()]
            }
        }
    };
}

macro_rules! impl_from_wasm_value_tuple {
    ($($T:ident),*) => {
        impl<$($T),*> FromWasmValueTuple for ($($T,)*)
        where
            $($T: TryFrom<WasmValue, Error = ()>),*
        {
            #[inline]
            fn from_wasm_value_tuple(values: &[WasmValue]) -> Result<Self> {
                #[allow(unused_variables, unused_mut)]
                let mut iter = values.iter();

                Ok((
                    $(
                        $T::try_from(
                            *iter.next()
                            .ok_or(Error::Other("Not enough values in WasmValue vector".to_string()))?
                        )
                        .map_err(|e| Error::Other(format!("FromWasmValueTuple: Could not convert WasmValue to expected type: {:?}", e,
                    )))?,
                    )*
                ))
            }
        }
    }
}

macro_rules! impl_from_wasm_value_tuple_single {
    ($T:ident) => {
        impl FromWasmValueTuple for $T {
            #[inline]
            fn from_wasm_value_tuple(values: &[WasmValue]) -> Result<Self> {
                #[allow(unused_variables, unused_mut)]
                let mut iter = values.iter();
                $T::try_from(*iter.next().ok_or(Error::Other("Not enough values in WasmValue vector".to_string()))?)
                    .map_err(|e| {
                        Error::Other(format!(
                            "FromWasmValueTupleSingle: Could not convert WasmValue to expected type: {:?}",
                            e
                        ))
                    })
            }
        }
    };
}

pub trait ValTypesFromTuple {
    fn val_types() -> Box<[ValType]>;
}

pub trait ToValType {
    fn to_val_type() -> ValType;
}

impl ToValType for i32 {
    fn to_val_type() -> ValType {
        ValType::I32
    }
}

impl ToValType for i64 {
    fn to_val_type() -> ValType {
        ValType::I64
    }
}

impl ToValType for f32 {
    fn to_val_type() -> ValType {
        ValType::F32
    }
}

impl ToValType for f64 {
    fn to_val_type() -> ValType {
        ValType::F64
    }
}

impl ToValType for FuncRef {
    fn to_val_type() -> ValType {
        ValType::RefFunc
    }
}

impl ToValType for ExternRef {
    fn to_val_type() -> ValType {
        ValType::RefExtern
    }
}

macro_rules! impl_val_types_from_tuple {
    ($($t:ident),+) => {
        impl<$($t),+> ValTypesFromTuple for ($($t,)+)
        where
            $($t: ToValType,)+
        {
            #[inline]
            fn val_types() -> Box<[ValType]> {
                Box::new([$($t::to_val_type(),)+])
            }
        }
    };
}

impl ValTypesFromTuple for () {
    #[inline]
    fn val_types() -> Box<[ValType]> {
        Box::new([])
    }
}

impl<T: ToValType> ValTypesFromTuple for T {
    #[inline]
    fn val_types() -> Box<[ValType]> {
        Box::new([T::to_val_type()])
    }
}

impl_from_wasm_value_tuple_single!(i32);
impl_from_wasm_value_tuple_single!(i64);
impl_from_wasm_value_tuple_single!(f32);
impl_from_wasm_value_tuple_single!(f64);
impl_from_wasm_value_tuple_single!(FuncRef);
impl_from_wasm_value_tuple_single!(ExternRef);

impl_into_wasm_value_tuple_single!(i32);
impl_into_wasm_value_tuple_single!(i64);
impl_into_wasm_value_tuple_single!(f32);
impl_into_wasm_value_tuple_single!(f64);
impl_into_wasm_value_tuple_single!(FuncRef);
impl_into_wasm_value_tuple_single!(ExternRef);

impl_val_types_from_tuple!(T1);
impl_val_types_from_tuple!(T1, T2);
impl_val_types_from_tuple!(T1, T2, T3);
impl_val_types_from_tuple!(T1, T2, T3, T4);
impl_val_types_from_tuple!(T1, T2, T3, T4, T5);
impl_val_types_from_tuple!(T1, T2, T3, T4, T5, T6);

impl_from_wasm_value_tuple!();
impl_from_wasm_value_tuple!(T1);
impl_from_wasm_value_tuple!(T1, T2);
impl_from_wasm_value_tuple!(T1, T2, T3);
impl_from_wasm_value_tuple!(T1, T2, T3, T4);
impl_from_wasm_value_tuple!(T1, T2, T3, T4, T5);
impl_from_wasm_value_tuple!(T1, T2, T3, T4, T5, T6);

impl_into_wasm_value_tuple!();
impl_into_wasm_value_tuple!(T1);
impl_into_wasm_value_tuple!(T1, T2);
impl_into_wasm_value_tuple!(T1, T2, T3);
impl_into_wasm_value_tuple!(T1, T2, T3, T4);
impl_into_wasm_value_tuple!(T1, T2, T3, T4, T5);
impl_into_wasm_value_tuple!(T1, T2, T3, T4, T5, T6);<|MERGE_RESOLUTION|>--- conflicted
+++ resolved
@@ -5,11 +5,7 @@
 use crate::{log, unlikely, Function};
 use crate::{Error, FuncContext, Result, Store};
 use alloc::{boxed::Box, format, string::String, string::ToString, vec, vec::Vec};
-<<<<<<< HEAD
-use tinywasm_types::{FuncType, ModuleInstanceAddr, ResumeArgument, ValType, WasmValue};
-=======
-use tinywasm_types::{ExternRef, FuncRef, FuncType, ModuleInstanceAddr, ValType, WasmValue};
->>>>>>> 9f1bc8d7
+use tinywasm_types::{ExternRef, FuncRef, FuncType, ModuleInstanceAddr, ResumeArgument, ValType, WasmValue};
 
 #[derive(Debug)]
 /// A function handle
@@ -114,8 +110,7 @@
             Function::Host(host_func) => {
                 let host_func = host_func.clone();
                 let ctx = FuncContext { store, module_addr: self.module_addr };
-<<<<<<< HEAD
-                return Ok((func)(ctx, params)?.map_state(|state| SuspendFunc {
+                return Ok(host_func.call(ctx, params)?.map_state(|state| SuspendFunc {
                     func: SuspendFuncInner::Host(SuspendedHostCoroState {
                         coro_state: state,
                         coro_orig_function: self.addr,
@@ -123,9 +118,6 @@
                     module_addr: self.module_addr,
                     store_id: store.id(),
                 }));
-=======
-                return host_func.call(ctx, params);
->>>>>>> 9f1bc8d7
             }
             Function::Wasm(wasm_func) => wasm_func,
         };
