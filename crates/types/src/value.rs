use core::fmt::Debug;

use crate::{ConstInstruction, ExternAddr, FuncAddr};

/// A WebAssembly value.
///
/// See <https://webassembly.github.io/spec/core/syntax/types.html#value-types>
#[derive(Clone, Copy, PartialEq)]
pub enum WasmValue {
    // Num types
    /// A 32-bit integer.
    I32(i32),
    /// A 64-bit integer.
    I64(i64),
    /// A 32-bit float.
    F32(f32),
    /// A 64-bit float.
    F64(f64),
    // /// A 128-bit vector
    V128(u128),

    RefExtern(ExternRef),
    RefFunc(FuncRef),
}

#[derive(Clone, Copy, PartialEq)]
pub struct ExternRef(Option<ExternAddr>);

#[derive(Clone, Copy, PartialEq)]
pub struct FuncRef(Option<FuncAddr>);

impl Debug for ExternRef {
    fn fmt(&self, f: &mut alloc::fmt::Formatter<'_>) -> alloc::fmt::Result {
        match self.0 {
            Some(addr) => write!(f, "extern({:?})", addr),
            None => write!(f, "extern(null)"),
        }
    }
}

impl Debug for FuncRef {
    fn fmt(&self, f: &mut alloc::fmt::Formatter<'_>) -> alloc::fmt::Result {
        match self.0 {
            Some(addr) => write!(f, "func({:?})", addr),
            None => write!(f, "func(null)"),
        }
    }
}

impl FuncRef {
    /// Create a new `FuncRef` from a `FuncAddr`.
    /// Should only be used by the runtime.
    #[doc(hidden)]
    #[inline]
    pub const fn new(addr: Option<FuncAddr>) -> Self {
        Self(addr)
    }

    /// Create a null `FuncRef`.
    #[inline]
    pub const fn null() -> Self {
        Self(None)
    }

    /// Check if the `FuncRef` is null.
    #[inline]
    pub const fn is_null(&self) -> bool {
        self.0.is_none()
    }

    /// Get the `FuncAddr` from the `FuncRef`.
    #[inline]
    pub const fn addr(&self) -> Option<FuncAddr> {
        self.0
    }
}

impl ExternRef {
    /// Create a new `ExternRef` from an `ExternAddr`.
    /// Should only be used by the runtime.
    #[doc(hidden)]
    #[inline]
    pub const fn new(addr: Option<ExternAddr>) -> Self {
        Self(addr)
    }

    /// Create a null `ExternRef`.
    #[inline]
    pub const fn null() -> Self {
        Self(None)
    }

    /// Check if the `ExternRef` is null.
    #[inline]
    pub const fn is_null(&self) -> bool {
        self.0.is_none()
    }

    /// Get the `ExternAddr` from the `ExternRef`.
    #[inline]
    pub const fn addr(&self) -> Option<ExternAddr> {
        self.0
    }
}

impl WasmValue {
    #[doc(hidden)]
    #[inline]
    pub fn const_instr(&self) -> ConstInstruction {
        match self {
            Self::I32(i) => ConstInstruction::I32Const(*i),
            Self::I64(i) => ConstInstruction::I64Const(*i),
            Self::F32(i) => ConstInstruction::F32Const(*i),
            Self::F64(i) => ConstInstruction::F64Const(*i),
            Self::RefFunc(i) => ConstInstruction::RefFunc(i.addr()),
            _ => unimplemented!("no const_instr for {:?}", self),
        }
    }

    /// Get the default value for a given type.
    #[inline]
    pub fn default_for(ty: ValType) -> Self {
        match ty {
            ValType::I32 => Self::I32(0),
            ValType::I64 => Self::I64(0),
            ValType::F32 => Self::F32(0.0),
            ValType::F64 => Self::F64(0.0),
            ValType::V128 => Self::V128(0),
            ValType::RefFunc => Self::RefFunc(FuncRef::null()),
            ValType::RefExtern => Self::RefExtern(ExternRef::null()),
        }
    }

    /// Check if two values are equal, ignoring differences in NaN values.
    #[inline]
    pub fn eq_loose(&self, other: &Self) -> bool {
        match (self, other) {
            (Self::I32(a), Self::I32(b)) => a == b,
            (Self::I64(a), Self::I64(b)) => a == b,
            (Self::RefExtern(addr), Self::RefExtern(addr2)) => addr == addr2,
            (Self::RefFunc(addr), Self::RefFunc(addr2)) => addr == addr2,
            (Self::F32(a), Self::F32(b)) => {
                if a.is_nan() && b.is_nan() {
                    true // Both are NaN, treat them as equal
                } else {
                    a.to_bits() == b.to_bits()
                }
            }
            (Self::F64(a), Self::F64(b)) => {
                if a.is_nan() && b.is_nan() {
                    true // Both are NaN, treat them as equal
                } else {
                    a.to_bits() == b.to_bits()
                }
            }
            _ => false,
        }
    }

    #[doc(hidden)]
    pub fn as_i32(&self) -> Option<i32> {
        match self {
            Self::I32(i) => Some(*i),
            _ => None,
        }
    }

    #[doc(hidden)]
    pub fn as_i64(&self) -> Option<i64> {
        match self {
            Self::I64(i) => Some(*i),
            _ => None,
        }
    }

    #[doc(hidden)]
    pub fn as_f32(&self) -> Option<f32> {
        match self {
            Self::F32(i) => Some(*i),
            _ => None,
        }
    }

    #[doc(hidden)]
    pub fn as_f64(&self) -> Option<f64> {
        match self {
            Self::F64(i) => Some(*i),
            _ => None,
        }
    }

    #[doc(hidden)]
    pub fn as_v128(&self) -> Option<u128> {
        match self {
            Self::V128(i) => Some(*i),
            _ => None,
        }
    }

    #[doc(hidden)]
    pub fn as_ref_extern(&self) -> Option<ExternRef> {
        match self {
            Self::RefExtern(ref_extern) => Some(*ref_extern),
            _ => None,
        }
    }

    #[doc(hidden)]
    pub fn as_ref_func(&self) -> Option<FuncRef> {
        match self {
            Self::RefFunc(ref_func) => Some(*ref_func),
            _ => None,
        }
    }
}

#[cold]
fn cold() {}

impl Debug for WasmValue {
    fn fmt(&self, f: &mut alloc::fmt::Formatter<'_>) -> alloc::fmt::Result {
        match self {
            WasmValue::I32(i) => write!(f, "i32({i})"),
            WasmValue::I64(i) => write!(f, "i64({i})"),
            WasmValue::F32(i) => write!(f, "f32({i})"),
            WasmValue::F64(i) => write!(f, "f64({i})"),
            WasmValue::V128(i) => write!(f, "v128({i:?})"),
            WasmValue::RefExtern(i) => write!(f, "ref({i:?})"),
            WasmValue::RefFunc(i) => write!(f, "func({i:?})"),
        }
    }
}

impl WasmValue {
    /// Get the type of a [`WasmValue`]
    #[inline]
    pub fn val_type(&self) -> ValType {
        match self {
            Self::I32(_) => ValType::I32,
            Self::I64(_) => ValType::I64,
            Self::F32(_) => ValType::F32,
            Self::F64(_) => ValType::F64,
            Self::V128(_) => ValType::V128,
            Self::RefExtern(_) => ValType::RefExtern,
            Self::RefFunc(_) => ValType::RefFunc,
        }
    }
}

/// a wrapper for `funcref` value for use in typed wrappers
#[derive(Clone, Copy, PartialEq, Debug)]
pub struct WasmFuncRef(FuncAddr);

/// a wrapper for `externref` value for use in typed wrappers
#[derive(Clone, Copy, PartialEq, Debug)]
pub struct WasmExternRef(ExternAddr);

macro_rules! impl_newtype_from_into {
    ($wrapper:ty, $underlying:ty) => {
        impl From<$underlying> for $wrapper {
            fn from(value: $underlying) -> Self {
                Self(value)
            }
        }
        impl From<$wrapper> for $underlying {
            fn from(value: $wrapper) -> Self {
                value.0
            }
        }
    };
}

impl_newtype_from_into!(WasmFuncRef, FuncAddr);
impl_newtype_from_into!(WasmExternRef, ExternAddr);

/// Type of a WebAssembly value.
#[derive(Debug, Clone, Copy, PartialEq, Eq)]
#[cfg_attr(feature = "archive", derive(rkyv::Archive, rkyv::Serialize, rkyv::Deserialize))]
pub enum ValType {
    /// A 32-bit integer.
    I32,
    /// A 64-bit integer.
    I64,
    /// A 32-bit float.
    F32,
    /// A 64-bit float.
    F64,
    /// A 128-bit vector
    V128,
    /// A reference to a function.
    RefFunc,
    /// A reference to an external value.
    RefExtern,
}

impl ValType {
    #[inline]
    pub fn default_value(&self) -> WasmValue {
        WasmValue::default_for(*self)
    }

    #[doc(hidden)]
    #[inline]
    pub fn is_simd(&self) -> bool {
        matches!(self, ValType::V128)
    }
}

macro_rules! impl_conversion_for_wasmvalue {
    ($($t:ty => $variant:ident),*) => {
        $(
            // Implementing From<$t> for WasmValue
            impl From<$t> for WasmValue {
                #[inline]
                fn from(i: $t) -> Self {
                    Self::$variant(i.into())
                }
            }

            // Implementing TryFrom<WasmValue> for $t
            impl TryFrom<WasmValue> for $t {
                type Error = ();

                #[inline]
                fn try_from(value: WasmValue) -> Result<Self, Self::Error> {
                    if let WasmValue::$variant(i) = value {
                        Ok(i.into())
                    } else {
                        cold();
                        Err(())
                    }
                }
            }
        )*
    }
}

<<<<<<< HEAD
impl_conversion_for_wasmvalue! { i32 => I32, i64 => I64, f32 => F32, f64 => F64, u128 => V128, WasmFuncRef=>RefFunc, WasmExternRef=>RefExtern }
=======
impl_conversion_for_wasmvalue! { i32 => I32, i64 => I64, f32 => F32, f64 => F64, u128 => V128, ExternRef => RefExtern, FuncRef => RefFunc }
>>>>>>> 9f1bc8d7
<|MERGE_RESOLUTION|>--- conflicted
+++ resolved
@@ -247,32 +247,6 @@
     }
 }
 
-/// a wrapper for `funcref` value for use in typed wrappers
-#[derive(Clone, Copy, PartialEq, Debug)]
-pub struct WasmFuncRef(FuncAddr);
-
-/// a wrapper for `externref` value for use in typed wrappers
-#[derive(Clone, Copy, PartialEq, Debug)]
-pub struct WasmExternRef(ExternAddr);
-
-macro_rules! impl_newtype_from_into {
-    ($wrapper:ty, $underlying:ty) => {
-        impl From<$underlying> for $wrapper {
-            fn from(value: $underlying) -> Self {
-                Self(value)
-            }
-        }
-        impl From<$wrapper> for $underlying {
-            fn from(value: $wrapper) -> Self {
-                value.0
-            }
-        }
-    };
-}
-
-impl_newtype_from_into!(WasmFuncRef, FuncAddr);
-impl_newtype_from_into!(WasmExternRef, ExternAddr);
-
 /// Type of a WebAssembly value.
 #[derive(Debug, Clone, Copy, PartialEq, Eq)]
 #[cfg_attr(feature = "archive", derive(rkyv::Archive, rkyv::Serialize, rkyv::Deserialize))]
@@ -313,7 +287,7 @@
             impl From<$t> for WasmValue {
                 #[inline]
                 fn from(i: $t) -> Self {
-                    Self::$variant(i.into())
+                    Self::$variant(i)
                 }
             }
 
@@ -324,7 +298,7 @@
                 #[inline]
                 fn try_from(value: WasmValue) -> Result<Self, Self::Error> {
                     if let WasmValue::$variant(i) = value {
-                        Ok(i.into())
+                        Ok(i)
                     } else {
                         cold();
                         Err(())
@@ -335,8 +309,4 @@
     }
 }
 
-<<<<<<< HEAD
-impl_conversion_for_wasmvalue! { i32 => I32, i64 => I64, f32 => F32, f64 => F64, u128 => V128, WasmFuncRef=>RefFunc, WasmExternRef=>RefExtern }
-=======
-impl_conversion_for_wasmvalue! { i32 => I32, i64 => I64, f32 => F32, f64 => F64, u128 => V128, ExternRef => RefExtern, FuncRef => RefFunc }
->>>>>>> 9f1bc8d7
+impl_conversion_for_wasmvalue! { i32 => I32, i64 => I64, f32 => F32, f64 => F64, u128 => V128, ExternRef => RefExtern, FuncRef => RefFunc }